--- conflicted
+++ resolved
@@ -1,71 +1,43 @@
+import { ArrowPathIcon } from '@heroicons/react/20/solid'
 import { useState, useCallback, useEffect } from 'react'
+import { ActionData } from 'hypersdk-client/src/snap'
 import { vmClient } from '../VMClient'
-import { VMABI } from 'hypersdk-client/src/lib/Marshaler';
-import { ArrowPathIcon } from '@heroicons/react/20/solid'
 import { stringify } from 'lossless-json'
 
-<<<<<<< HEAD
-=======
 const otherWalletAddress = "00" + "77".repeat(25) + "DEC0DEDEADC0DE"
 
 
->>>>>>> 17cddb54
 export default function Wallet({ myAddr }: { myAddr: string }) {
+    const [loading, setLoading] = useState(0)
+    const [logText, setLogText] = useState("")
     const [balance, setBalance] = useState(0n)
-    const [loading, setLoading] = useState(0)
-    const [error, setError] = useState<string | null>(null)
-    const [abi, setAbi] = useState<VMABI | null>(null)
-    const [actionLogs, setActionLogs] = useState<Record<string, string>>({})
-    const [actionInputs, setActionInputs] = useState<Record<string, Record<string, string>>>({})
+
+    const log = useCallback((level: "success" | "error" | "info", text: string) => {
+        const now = new Date();
+        const time = now.toLocaleTimeString('en-US', { hour12: false });
+        const emoji = level === 'success' ? '✅' : level === 'error' ? '❌' : 'ℹ️';
+        setLogText(prevLog => `${prevLog}\n${time} ${emoji} ${text}`);
+    }, []);
 
     const fetchBalance = useCallback(async () => {
-        setLoading(l => l + 1)
         try {
+            setLoading(l => l + 1)
             const balance = await vmClient.getBalance(myAddr)
             setBalance(balance)
-            setError(null)
         } catch (e) {
-            console.error("Failed to fetch balance:", e)
-            setError((e instanceof Error && e.message) ? e.message : String(e))
+            log("error", `Failed to fetch balance: ${(e as { message?: string })?.message || String(e)}`);
         } finally {
             setLoading(l => l - 1)
         }
-    }, [myAddr]);
+    }, [myAddr, log]);
 
     useEffect(() => {
         fetchBalance()
     }, [fetchBalance])
 
-    useEffect(() => {
-        setLoading(l => l + 1)
-        vmClient.getAbi()
-            .then(setAbi)
-            .catch(e => {
-                console.error("Failed to fetch ABI:", e)
-                setError((e instanceof Error && e.message) ? e.message : String(e))
-            })
-            .finally(() => setLoading(l => l - 1))
-    }, [])
-
-
-    const executeAction = async (actionName: string, isReadOnly: boolean) => {
-        const now = new Date().toLocaleTimeString([], { hour: '2-digit', minute: '2-digit', second: '2-digit' });
-        setActionLogs(prev => ({ ...prev, [actionName]: `${now} - Executing...` }))
+    async function sendTokens(amountString: "0.1" | "1") {
+        setLogText("")
         try {
-<<<<<<< HEAD
-            const data = actionInputs[actionName] || {}
-            setActionLogs(prev => ({ ...prev, [actionName]: `Action data for ${actionName}: ${JSON.stringify(data, null, 2)}` }))
-            const result = isReadOnly
-                ? await vmClient.executeReadonlyAction({ actionName, data })
-                : await vmClient.sendTx([{ actionName, data }])
-            const endTime = new Date().toLocaleTimeString([], { hour: '2-digit', minute: '2-digit', second: '2-digit' });
-            setActionLogs(prev => ({ ...prev, [actionName]: `${endTime} - Success: ${stringify(result)}` }))
-        } catch (e) {
-            const errorTime = new Date().toLocaleTimeString([], { hour: '2-digit', minute: '2-digit', second: '2-digit' });
-            setActionLogs(prev => ({ ...prev, [actionName]: `${errorTime} - Error: ${e}` }))
-        }
-    }
-=======
             log("info", `Sending ${amountString} ${vmClient.COIN_SYMBOL} to ${otherWalletAddress}`)
             setLoading(counter => counter + 1)
             const initialBalance = await vmClient.getBalance(myAddr)
@@ -90,98 +62,77 @@
                     await new Promise(resolve => setTimeout(resolve, 100))
                 }
             }
->>>>>>> 17cddb54
 
-    const handleInputChange = (actionName: string, fieldName: string, value: string) => {
-        setActionInputs(prev => ({
-            ...prev,
-            [actionName]: {
-                ...(prev[actionName] || {}),
-                [fieldName]: value
+            if (!balanceChanged) {
+                throw new Error("Transaction failed")
             }
-        }))
+
+            log("success", "Transaction successful")
+
+            await fetchBalance()
+        } catch (e: unknown) {
+            log("error", `Transaction failed: ${(e as { message?: string })?.message || String(e)}`);
+            console.error(e)
+        } finally {
+            setLoading(counter => counter - 1)
+        }
     }
 
-    const getDefaultValue = (fieldType: string) => {
-        if (fieldType === 'Address') return '00'.repeat(33);
-        if (fieldType === 'Bytes') return "";
-        if (fieldType === 'string') return 'Hello';
-        if (fieldType.startsWith('int') || fieldType.startsWith('uint')) return '0';
-        return '';
-    }
-
-    if (loading > 0) {
-        return <div>Loading...</div>
-    }
-
-    if (error) {
-        return <div>Error: {error}</div>
+    async function executeReadonlyAction() {
+        setLogText("")
+        try {
+            const payload = {
+                actionName: "Hi",
+                data: { name: "Luigi" }
+            }
+            log("info", `Executing readonly action: ${stringify(payload)}`)
+            setLoading(counter => counter + 1)
+            const result = await vmClient.executeReadonlyAction(payload)
+            console.log(result)
+            log("success", `Readonly action result: ${stringify(result)}`)
+        } catch (e: unknown) {
+            log("error", `Readonly action failed: ${(e as { message?: string })?.message || String(e)}`);
+            console.error(e)
+        } finally {
+            setLoading(counter => counter - 1)
+        }
     }
 
     return (
-        <div className="w-full bg-white p-8">
-            <div className="mb-6">
-                <h2 className="text-lg font-semibold mb-2">Address:</h2>
-                <div className="text-md font-mono break-all bg-gray-100 p-3 rounded">{myAddr}</div>
-            </div>
-            <div className="mb-6">
-                <h2 className="text-lg font-semibold mb-2">Balance:</h2>
-                <div className="flex items-center">
-                    <div className="text-4xl font-bold mr-2">
-                        {parseFloat(vmClient.formatBalance(balance)).toFixed(6)} {vmClient.COIN_SYMBOL}
-                    </div>
-                    <button onClick={fetchBalance} className="p-2 rounded-full hover:bg-gray-200">
-                        <ArrowPathIcon className="h-5 w-5" />
+        <div className="w-full  bg-white p-8">
+            <div className={loading > 0 ? "animate-pulse" : ""}>
+                <div className="text-xl font-mono break-all ">{myAddr}</div>
+                <div className="flex items-center my-12">
+                    <div className='text-8xl font-bold'>{parseFloat(vmClient.formatBalance(balance)).toFixed(6)} {vmClient.COIN_SYMBOL}</div>
+                    <button className="ml-4" onClick={() => fetchBalance()}>
+                        <ArrowPathIcon className="h-6 w-6 text-gray-500 hover:text-gray-700" />
                     </button>
                 </div>
-            </div>
-            <div>
-                {abi?.actions.map(action => {
-                    const actionType = abi.types.find(t => t.name === action.name)
-                    return (
-                        <div key={action.id} className="mb-6 p-4 border border-gray-300 rounded">
-                            <h3 className="text-xl font-semibold mb-2">{action.name}</h3>
-                            <div className="mb-4">
-                                <h4 className="font-semibold mb-1">Input Fields:</h4>
-                                {actionType?.fields.map(field => {
-                                    if (field.type.includes('[]')) {
-                                        return <p key={field.name} className="text-red-500">Warning: Array type not supported for {field.name}</p>
-                                    }
-                                    const defaultValue = getDefaultValue(field.type);
-                                    return (
-                                        <div key={field.name} className="mb-2">
-                                            <label className="block text-sm font-medium text-gray-700">{field.name}: {field.type}</label>
-                                            <input
-                                                type="text"
-                                                className="mt-1 block w-full rounded-md border-gray-300 shadow-sm focus:border-indigo-300 focus:ring focus:ring-indigo-200 focus:ring-opacity-50"
-                                                value={actionInputs[action.name]?.[field.name] ?? defaultValue}
-                                                onChange={(e) => handleInputChange(action.name, field.name, e.target.value)}
-                                            />
-                                        </div>
-                                    )
-                                })}
-                            </div>
-                            <div className="flex space-x-2 mb-2">
-                                <button
-                                    onClick={() => executeAction(action.name, true)}
-                                    className="px-4 py-2 bg-gray-200 text-black font-bold rounded hover:bg-gray-300"
-                                >
-                                    Execute Read Only
-                                </button>
-                                <button
-                                    onClick={() => executeAction(action.name, false)}
-                                    className="px-4 py-2 bg-black text-white font-bold rounded hover:bg-gray-800"
-                                >
-                                    Execute in Transaction
-                                </button>
-                            </div>
-                            <div className="bg-gray-100 p-2 rounded">
-                                <h4 className="font-semibold mb-1">Log:</h4>
-                                <pre className="whitespace-pre-wrap">{actionLogs[action.name] || 'No logs yet.'}</pre>
-                            </div>
-                        </div>
-                    )
-                })}
+                <div className="flex space-x-4">
+                    <button className={`px-4 py-2 font-bold rounded transition-colors duration-200 ${loading > 0 ? 'bg-gray-400 text-gray-600 cursor-not-allowed' : 'bg-black text-white hover:bg-gray-800 transform hover:scale-105'}`}
+                        onClick={() => sendTokens("0.1")}
+                        disabled={loading > 0}
+                    >
+                        Send 0.1 RED
+                    </button>
+                    <button className={`px-4 py-2 font-bold rounded border transition-colors duration-200 ${loading > 0 ? 'bg-gray-100 text-gray-400 border-gray-300 cursor-not-allowed' : 'bg-white text-black border-black hover:bg-gray-100 transform hover:scale-105'}`}
+                        onClick={() => sendTokens("1")}
+                        disabled={loading > 0}
+                    >
+                        Send 1 RED
+                    </button>
+                    <button className={`px-4 py-2 font-bold rounded border transition-colors duration-200 ${loading > 0 ? 'bg-gray-100 text-gray-400 border-gray-300 cursor-not-allowed' : 'bg-white text-black border-black hover:bg-gray-100 transform hover:scale-105'}`}
+                        onClick={executeReadonlyAction}
+                        disabled={loading > 0}
+                    >
+                        Say Hi (Read Only Action)
+                    </button>
+                </div>
+                <div className="mt-8 border border-gray-300 rounded p-4 min-h-16">
+                    <pre className="font-mono text-sm">
+                        {logText}
+                    </pre>
+                </div>
             </div>
         </div>
     )
